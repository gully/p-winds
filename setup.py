#! /usr/bin/env python
# -*- coding: utf-8 -*-

import os
import sys

try:
    from setuptools import setup
except ImportError:
    from distutils.core import setup

if sys.argv[-1] == "publish":
    os.system("python setup.py sdist upload")
    sys.exit()

setup(
    name="p_winds",
<<<<<<< HEAD
    version="0.6.4b",
=======
    version="0.7.0b",
>>>>>>> 16ea14ef
    author="Leonardo dos Santos",
    author_email="Leonardo.dosSantos@unige.ch",
    packages=["p_winds"],
    url="https://github.com/ladsantos/p-winds",
    license="MIT",
    description="Parker wind models for planetary atmospheres",
    install_requires=[line.strip() for line in
                      open('requirements.txt', 'r').readlines()],
    classifiers=[
        "Development Status :: 4 - Beta",
        "Intended Audience :: Science/Research",
        "License :: OSI Approved :: MIT License",
        "Operating System :: OS Independent",
        "Programming Language :: Python",
    ]
)<|MERGE_RESOLUTION|>--- conflicted
+++ resolved
@@ -15,11 +15,7 @@
 
 setup(
     name="p_winds",
-<<<<<<< HEAD
-    version="0.6.4b",
-=======
     version="0.7.0b",
->>>>>>> 16ea14ef
     author="Leonardo dos Santos",
     author_email="Leonardo.dosSantos@unige.ch",
     packages=["p_winds"],
