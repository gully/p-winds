--- conflicted
+++ resolved
@@ -274,50 +274,44 @@
                          'float.')
 
     # Calculate Doppler width
-<<<<<<< HEAD
-    # alpha_nu = nu0 / c_speed * (2 * np.log(2) * k_b * temp / mass +
-    #                             v_turb ** 2) ** 0.5
-=======
     alpha_nu = nu0 / c_speed * (2 * np.log(2) * k_b * temp / mass +
                                 v_turb ** 2 + v_wind ** 2) ** 0.5
->>>>>>> a0e51148
     # Frequency shift due to bulk movement
     delta_nu = -v_bulk / c_speed * nu0
 
     # Cross-section profile based on a Voigt line profile
-    def _optical_depth(nu, _v_turb, _column_density, _wind_broadening, a_ij, f):
+    def _cross_section(nu, alpha, a_ij, f):
         # Calculate the Lorentzian width; alpha is the Doppler width
-        gamma = np.ones_like(_wind_broadening) * a_ij / 4 / np.pi
-        reshaped_nu = np.reshape(nu, (len(nu), 1, 1))
-        alpha_nu = reshaped_nu / c_speed * (2 * np.log(2) * k_b * temp / mass +
-                                   _v_turb ** 2 + _wind_broadening ** 2) ** 0.5
+        gamma = a_ij / 4 / np.pi
         # Calculate Voigt profile
-        phi = voigt_profile(reshaped_nu, alpha_nu, gamma)
+        phi = voigt_profile(nu, alpha, gamma)
         # Calculate cross-section
         k = 2.654008854574474e-06  # Constant in units of m ** 2 * Hz
         _sigma = k * f * phi
-        return _sigma * _column_density
+        return _sigma
 
     # Check if one or more lines as input
     if isinstance(nu0, float):
-        tau_nu = _optical_depth(nu_grid - nu0 - delta_nu, v_turb,
-                                column_density, wind_broadening,
-                                einstein_coefficient, oscillator_strength)
+        # Calculate the cross-section sigma in m ** 2 * Hz
+        sigma_nu = _cross_section(nu_grid - nu0 - delta_nu, alpha_nu,
+                                  einstein_coefficient, oscillator_strength)
+        # The next line is necessary to allow the proper array multiplication
+        # later and avoid expensive for-loops
+        sigma = np.reshape(sigma_nu, (1, 1, len(sigma_nu)))
     elif isinstance(nu0, np.ndarray):
         # Same here, but for more than one spectral line
         n_lines = len(nu0)
-        tau_nu = np.array([_optical_depth(nu_grid - nu0[i] - delta_nu[i],
-                                          v_turb, column_density,
-                                          wind_broadening,
-                                          einstein_coefficient[i],
-                                          oscillator_strength[i])
-                           for i in range(n_lines)])
-        tau_nu = np.sum(tau_nu, axis=0)
+        sigma_nu = np.array([_cross_section(nu_grid - nu0[i] - delta_nu[i],
+                             alpha_nu[i], einstein_coefficient[i],
+                             oscillator_strength[i]) for i in
+                             range(n_lines)])
+        sigma_nu = np.sum(sigma_nu, axis=0)
+        sigma = np.reshape(sigma_nu, (1, 1, len(sigma_nu)))
     else:
         raise ValueError('``central_wavelength`` must be either ``float`` or'
                          'a 1-dimensional ``numpy.ndarray``.')
 
     # The extinction is given by intensity_0 * exp(-tau)
-    intensity = np.sum(intensity_0 * np.exp(-tau_nu),
+    intensity = np.sum(intensity_0 * np.exp(-sigma.T * column_density),
                        axis=(1, 2))
     return intensity